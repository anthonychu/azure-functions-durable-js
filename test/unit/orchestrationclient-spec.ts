import { HttpRequest } from "@azure/functions";
import chai = require("chai");
import chaiAsPromised = require("chai-as-promised");
import "mocha";
import nock = require("nock");
import url = require("url");
import uuidv1 = require("uuid/v1");
import { Constants, DurableOrchestrationClient, DurableOrchestrationStatus,
    HttpManagementPayload, OrchestrationRuntimeStatus } from "../../src/classes";
import { TestConstants } from "../testobjects/testconstants";
import { TestUtils } from "../testobjects/testutils";

const expect = chai.expect;
chai.use(chaiAsPromised);

describe("Orchestration Client", () => {
    before(() => {
        if (!nock.isActive()) {
            nock.activate();
        }
    });

    after(() => {
        nock.restore();
    });

    const defaultOrchestrationName = "TestOrchestration";
    const defaultRequestUrl = `${Constants.DefaultLocalOrigin}/orchestrators/${defaultOrchestrationName}`;
    const defaultTaskHub = "TestTaskHub";
    const defaultConnection = "Storage";
    const defaultInstanceId = uuidv1();

    const defaultClientInputData = TestUtils.createOrchestrationClientInputData(
        TestConstants.idPlaceholder,
        Constants.DefaultLocalOrigin,
        defaultTaskHub,
        defaultConnection,
    );

    const requiredPostHeaders = { reqheaders: { "Content-Type": "application/json" } };

    describe("Constructor", () => {
        it("throws if clientData is undefined", async () => {
            expect(() => {
                const client = new DurableOrchestrationClient(undefined);
            }).to.throw(`clientData: Expected OrchestrationClientInputData but got undefined`);
        });
    });

    describe("Properties", () => {
        it("assigns taskHubName", async () => {
            const client = new DurableOrchestrationClient(defaultClientInputData);
            expect(client.taskHubName).to.be.equal(defaultClientInputData.taskHubName);
        });
    });

    describe("createCheckStatusResponse()", () => {
        it(`returns a proper response object from request.url`, async () => {
            const client = new DurableOrchestrationClient(defaultClientInputData);
            const requestObj: HttpRequest = {
                method: "GET",
                url: defaultRequestUrl,
                headers: { },
                query: { },
                params: { },
            };

            const response = client.createCheckStatusResponse(requestObj, defaultInstanceId);

            const expectedPayload = TestUtils.createHttpManagementPayload(
                defaultInstanceId,
                Constants.DefaultLocalOrigin,
                defaultTaskHub,
                defaultConnection);
            const expectedResponse = {
                status: 202,
                body: expectedPayload,
                headers: {
                    "Content-Type": "application/json",
                    "Location": expectedPayload.statusQueryGetUri,
                    "Retry-After": 10,
                },
            };
            expect(response).to.be.deep.equal(expectedResponse);
        });

        it(`returns a proper response object from request.http.url`, async () => {
            const client = new DurableOrchestrationClient(defaultClientInputData);
            const requestObj = {
                http: {
                    url: defaultRequestUrl,
                    method: "GET",
                },
            };

            const response = client.createCheckStatusResponse(requestObj, defaultInstanceId);

            const expectedPayload = TestUtils.createHttpManagementPayload(
                defaultInstanceId,
                Constants.DefaultLocalOrigin,
                defaultTaskHub,
                defaultConnection);
            const expectedResponse = {
                status: 202,
                body: expectedPayload,
                headers: {
                    "Content-Type": "application/json",
                    "Location": expectedPayload.statusQueryGetUri,
                    "Retry-After": 10,
                },
            };
            expect(response).to.be.deep.equal(expectedResponse);
        });

        it("returns a proper response object when request is undefined", async () => {
            const client = new DurableOrchestrationClient(defaultClientInputData);

            const expectedPayload = TestUtils.createHttpManagementPayload(
                defaultInstanceId,
                Constants.DefaultLocalOrigin,
                defaultTaskHub,
                defaultConnection);
            const expectedResponse = {
                status: 202,
                body: expectedPayload,
                headers: {
                    "Content-Type": "application/json",
                    "Location": expectedPayload.statusQueryGetUri,
                    "Retry-After": 10,
                },
            };

            const response = client.createCheckStatusResponse(undefined, defaultInstanceId);
            expect(response).to.be.deep.equal(expectedResponse);
        });
    });

    describe("createHttpManagementPayload()", () => {
        it("returns a proper payload", async () => {
            const client = new DurableOrchestrationClient(defaultClientInputData);
            const expectedPayload = TestUtils.createHttpManagementPayload(
                defaultInstanceId,
                Constants.DefaultLocalOrigin,
                defaultTaskHub,
                defaultConnection);

            const payload = client.createHttpManagementPayload(defaultInstanceId);
            expect(payload).to.be.deep.equal(expectedPayload);
        });
    });

    describe("getStatus()", () => {
        beforeEach(async () => {
            nock.cleanAll();
        });

        afterEach(async () => {
            nock.cleanAll();
        });

        it("calls expected webhook", async () => {
            const client = new DurableOrchestrationClient(defaultClientInputData);

            const expectedStatus = new DurableOrchestrationStatus(
                defaultOrchestrationName,
                defaultInstanceId,
                null,
                null,
                null,
                null,
                OrchestrationRuntimeStatus.Pending,
                null,
                null);
            const expectedWebhookUrl = new url.URL(defaultClientInputData.managementUrls.statusQueryGetUri
                .replace(TestConstants.idPlaceholder, defaultInstanceId));

            const scope = nock(expectedWebhookUrl.origin)
                .get(expectedWebhookUrl.pathname)
                .query(() => {
                    return getQueryObjectFromSearchParams(expectedWebhookUrl);
                })
                .reply(202, expectedStatus);

            const result = await client.getStatus(defaultInstanceId);
            expect(scope.isDone()).to.be.equal(true);
            expect(result).to.be.deep.equal(expectedStatus);
        });

        // TODO: test status codes individually
    });

    describe("getStatusAll()", () => {
        beforeEach(async () => {
            nock.cleanAll();
        });

        afterEach(async () => {
            nock.cleanAll();
        });

        it("calls expected webhook", async () => {
            const client = new DurableOrchestrationClient(defaultClientInputData);

            const expectedWebhookUrl = new url.URL(defaultClientInputData.managementUrls.statusQueryGetUri
                .replace(TestConstants.idPlaceholder, ""));

            const expectedStatuses: DurableOrchestrationStatus[] = [
                new DurableOrchestrationStatus(
                    defaultOrchestrationName,
                    defaultInstanceId,
                    null,
                    null,
                    null,
                    null,
                    OrchestrationRuntimeStatus.Pending,
                    null,
                    null),
            ];
            const scope = nock(expectedWebhookUrl.origin)
                .get(expectedWebhookUrl.pathname)
                .query(() => {
                    return getQueryObjectFromSearchParams(expectedWebhookUrl);
                })
                .reply(202, expectedStatuses);

            const result = await client.getStatusAll();
            expect(scope.isDone()).to.be.equal(true);
            expect(result).to.be.deep.equal(expectedStatuses);
        });
    });

    describe("getStatusBy()", () => {
        beforeEach(async () => {
            nock.cleanAll();
        });

        afterEach(async () => {
            nock.cleanAll();
        });

        it("calls expected webhook with all filters", async () => {
            const client = new DurableOrchestrationClient(defaultClientInputData);

            const createdTimeTo = new Date();
            const createdTimeFrom = new Date(createdTimeTo.getTime() - 1000 * 60 * 60 * 24 * 3);    // last three days
            const runtimeStatuses = [ OrchestrationRuntimeStatus.Failed, OrchestrationRuntimeStatus.Terminated ];

            const expectedWebhookUrl = new url.URL(defaultClientInputData.managementUrls.statusQueryGetUri
                .replace(TestConstants.idPlaceholder, "")
                .concat(`&createdTimeFrom=${createdTimeFrom.toISOString()}`)
                .concat(`&createdTimeTo=${createdTimeTo.toISOString()}`)
                .concat("&runtimeStatus=Failed,Terminated"));

            const expectedStatuses: DurableOrchestrationStatus[] = [
                new DurableOrchestrationStatus(
                    defaultOrchestrationName,
                    defaultInstanceId,
                    null,
                    null,
                    null,
                    null,
                    OrchestrationRuntimeStatus.Terminated,
                    null,
                    null),
            ];
            const scope = nock(expectedWebhookUrl.origin)
                .get(expectedWebhookUrl.pathname)
                .query(() => {
                    return getQueryObjectFromSearchParams(expectedWebhookUrl);
                })
                .reply(202, expectedStatuses);

            const result = await client.getStatusBy(createdTimeFrom, createdTimeTo, runtimeStatuses);
            expect(scope.isDone()).to.be.equal(true);
            expect(result).to.be.deep.equal(expectedStatuses);
        });

        it("calls expected webhook with some filters", async () => {
            const client = new DurableOrchestrationClient(defaultClientInputData);

            const runtimeStatuses = [ OrchestrationRuntimeStatus.Failed, OrchestrationRuntimeStatus.Terminated ];

            const expectedWebhookUrl = new url.URL(defaultClientInputData.managementUrls.statusQueryGetUri
                .replace(TestConstants.idPlaceholder, "")
                .concat("&runtimeStatus=Failed,Terminated"));

            const expectedStatuses: DurableOrchestrationStatus[] = [ ];
            const scope = nock(expectedWebhookUrl.origin)
                .get(expectedWebhookUrl.pathname)
                .query(() => {
                    return getQueryObjectFromSearchParams(expectedWebhookUrl);
                })
                .reply(202, expectedStatuses);

            const result = await client.getStatusBy(undefined, undefined, runtimeStatuses);
            expect(scope.isDone()).to.be.equal(true);
            expect(result).to.be.deep.equal(expectedStatuses);
        });
    });

    describe("raiseEvent()", () => {
        const defaultTestEvent = "test";
        const defaultTestData = 42;

        beforeEach(async () => {
            nock.cleanAll();
        });

        afterEach(async () => {
            nock.cleanAll();
        });

        it("calls expected webhook and completes when event request accepted", async () => {
            const client = new DurableOrchestrationClient(defaultClientInputData);

            const expectedWebhookUrl = new url.URL(defaultClientInputData.managementUrls.sendEventPostUri
                .replace(TestConstants.idPlaceholder, defaultInstanceId)
                .replace(TestConstants.eventNamePlaceholder, defaultTestEvent));

            const scope = nock(expectedWebhookUrl.origin, requiredPostHeaders)
                .post(expectedWebhookUrl.pathname, JSON.stringify(defaultTestData))
                .query(() => {
                    return getQueryObjectFromSearchParams(expectedWebhookUrl);
                })
                .reply(202);

            const result = await client.raiseEvent(defaultInstanceId, defaultTestEvent, defaultTestData);
            expect(scope.isDone()).to.be.equal(true);
            expect(result).to.be.equal(undefined);
        });

        it("calls expected webhook when task hub specified", async () => {
            const client = new DurableOrchestrationClient(defaultClientInputData);

            const testTaskHub = "SpecialTaskHub";
            const expectedWebhookUrl = new url.URL(defaultClientInputData.managementUrls.sendEventPostUri
                .replace(TestConstants.idPlaceholder, defaultInstanceId)
                .replace(TestConstants.eventNamePlaceholder, defaultTestEvent)
                .replace(defaultTaskHub, testTaskHub));
            const scope = nock(expectedWebhookUrl.origin, requiredPostHeaders)
                .post(expectedWebhookUrl.pathname, JSON.stringify(defaultTestData))
                .query(() => {
                    return getQueryObjectFromSearchParams(expectedWebhookUrl);
                })
                .reply(202);

            const result = await client.raiseEvent(defaultInstanceId, defaultTestEvent, defaultTestData, testTaskHub);
            expect(scope.isDone()).to.be.equal(true);
            expect(result).to.be.equal(undefined);
        });

        it("calls expected webhook when connection specified", async () => {
            const client = new DurableOrchestrationClient(defaultClientInputData);

            const testConnection = "RainbowConnection";
            const expectedWebhookUrl = new url.URL(defaultClientInputData.managementUrls.sendEventPostUri
                .replace(TestConstants.idPlaceholder, defaultInstanceId)
                .replace(TestConstants.eventNamePlaceholder, defaultTestEvent)
                .replace(defaultConnection, testConnection));
            const scope = nock(expectedWebhookUrl.origin, requiredPostHeaders)
                .post(expectedWebhookUrl.pathname, JSON.stringify(defaultTestData))
                .query(() => {
                    return getQueryObjectFromSearchParams(expectedWebhookUrl);
                })
                .reply(202);

            const result = await client.raiseEvent(
                defaultInstanceId,
                defaultTestEvent,
                defaultTestData,
                undefined,
                testConnection);
            expect(scope.isDone()).to.be.equal(true);
            expect(result).to.be.equal(undefined);
        });

        it("throws when specified instance not found", async () => {
            const client = new DurableOrchestrationClient(defaultClientInputData);

            const id = "badId";
            const expectedWebhookUrl = new url.URL(defaultClientInputData.managementUrls.sendEventPostUri
                .replace(TestConstants.idPlaceholder, id)
                .replace(TestConstants.eventNamePlaceholder, defaultTestEvent));
            const scope = nock(expectedWebhookUrl.origin, requiredPostHeaders)
                .post(expectedWebhookUrl.pathname, JSON.stringify(defaultTestData))
                .query(() => {
                    return getQueryObjectFromSearchParams(expectedWebhookUrl);
                })
                .reply(404, undefined);

            await expect (client.raiseEvent(id, defaultTestEvent, defaultTestData))
                .to.be.rejectedWith(`No instance with ID '${id}' found.`);
            expect(scope.isDone()).to.be.equal(true);
        });
    });

    describe("rewind()", () => {
        beforeEach(async () => {
            nock.cleanAll();
        });

        afterEach(async () => {
            nock.cleanAll();
        });

        it("calls expected webhook and completes for valid instance", async () => {
            const client = new DurableOrchestrationClient(defaultClientInputData);

            const testReason = "test";
            const expectedWebhookUrl = new url.URL(defaultClientInputData.managementUrls.rewindPostUri
                .replace(TestConstants.idPlaceholder, defaultInstanceId)
                .replace(TestConstants.reasonPlaceholder, testReason));
            const scope = nock(expectedWebhookUrl.origin, requiredPostHeaders)
                .post(expectedWebhookUrl.pathname)
                .query(() => {
                    return getQueryObjectFromSearchParams(expectedWebhookUrl);
                })
                .reply(202);

            const result = await client.rewind(defaultInstanceId, testReason);
            expect(scope.isDone()).to.be.equal(true);
            expect(result).to.be.equal(undefined);
        });

        it(`throws when webhook returns invalid status code 404`, async () => {
            const client = new DurableOrchestrationClient(defaultClientInputData);
<<<<<<< HEAD

            const testId = "badId";
            const testReason = "test";
            const expectedWebhookUrl = new url.URL(defaultClientInputData.managementUrls.rewindPostUri
                .replace(TestConstants.idPlaceholder, testId)
                .replace(TestConstants.reasonPlaceholder, testReason));
            const scope = nock(expectedWebhookUrl.origin, requiredPostHeaders)
                .post(expectedWebhookUrl.pathname)
                .query(() => {
                    return getQueryObjectFromSearchParams(expectedWebhookUrl);
                })
                .reply(404);

            await expect(client.rewind(testId, testReason)).to.be
                .rejectedWith(`No instance with ID '${testId}' found.`);
            expect(scope.isDone()).to.be.equal(true);
        });

        it(`throws when webhook returns invalid status code 410`, async () => {
            const client = new DurableOrchestrationClient(defaultClientInputData);

            const testId = "badId";
            const testReason = "test";
            const expectedWebhookUrl = new url.URL(defaultClientInputData.managementUrls.rewindPostUri
                .replace(TestConstants.idPlaceholder, testId)
                .replace(TestConstants.reasonPlaceholder, testReason));
            const scope = nock(expectedWebhookUrl.origin, requiredPostHeaders)
                .post(expectedWebhookUrl.pathname)
                .query(() => {
                    return getQueryObjectFromSearchParams(expectedWebhookUrl);
                })
                .reply(410);

            await expect(client.rewind(testId, testReason)).to.be
                .rejectedWith("The rewind operation is only supported on failed orchestration instances.");
            expect(scope.isDone()).to.be.equal(true);
        });

        it(`throws when webhook returns invalid status code 500`, async () => {
            const client = new DurableOrchestrationClient(defaultClientInputData);

=======

>>>>>>> 0fd13371
            const testId = "badId";
            const testReason = "test";
            const expectedWebhookUrl = new url.URL(defaultClientInputData.managementUrls.rewindPostUri
                .replace(TestConstants.idPlaceholder, testId)
                .replace(TestConstants.reasonPlaceholder, testReason));
            const scope = nock(expectedWebhookUrl.origin, requiredPostHeaders)
                .post(expectedWebhookUrl.pathname)
                .query(() => {
                    return getQueryObjectFromSearchParams(expectedWebhookUrl);
                })
<<<<<<< HEAD
                .reply(500);

            await expect(client.rewind(testId, testReason)).to.be
=======
                .reply(404);

            await expect(client.rewind(testId, testReason)).to.be
                .rejectedWith(`No instance with ID '${testId}' found.`);
            expect(scope.isDone()).to.be.equal(true);
        });

        it(`throws when webhook returns invalid status code 410`, async () => {
            const client = new DurableOrchestrationClient(defaultClientInputData);

            const testId = "badId";
            const testReason = "test";
            const expectedWebhookUrl = new url.URL(defaultClientInputData.managementUrls.rewindPostUri
                .replace(TestConstants.idPlaceholder, testId)
                .replace(TestConstants.reasonPlaceholder, testReason));
            const scope = nock(expectedWebhookUrl.origin, requiredPostHeaders)
                .post(expectedWebhookUrl.pathname)
                .query(() => {
                    return getQueryObjectFromSearchParams(expectedWebhookUrl);
                })
                .reply(410);

            await expect(client.rewind(testId, testReason)).to.be
                .rejectedWith("The rewind operation is only supported on failed orchestration instances.");
            expect(scope.isDone()).to.be.equal(true);
        });

        it(`throws when webhook returns invalid status code 500`, async () => {
            const client = new DurableOrchestrationClient(defaultClientInputData);

            const testId = "badId";
            const testReason = "test";
            const expectedWebhookUrl = new url.URL(defaultClientInputData.managementUrls.rewindPostUri
                .replace(TestConstants.idPlaceholder, testId)
                .replace(TestConstants.reasonPlaceholder, testReason));
            const scope = nock(expectedWebhookUrl.origin, requiredPostHeaders)
                .post(expectedWebhookUrl.pathname)
                .query(() => {
                    return getQueryObjectFromSearchParams(expectedWebhookUrl);
                })
                .reply(500);

            await expect(client.rewind(testId, testReason)).to.be
>>>>>>> 0fd13371
                .rejectedWith(`Webhook returned unrecognized status code 500`);
            expect(scope.isDone()).to.be.equal(true);
        });
    });

    describe("startNew()", () => {
        beforeEach(async () => {
            nock.cleanAll();
        });

        afterEach(async () => {
            nock.cleanAll();
        });

        it("starts new instance with random id and no input", async () => {
            const client = new DurableOrchestrationClient(defaultClientInputData);

            const functionName = defaultOrchestrationName;
            const expectedWebhookUrl = createInstanceWebhookUrl(Constants.DefaultLocalOrigin, functionName);
            const scope = nock(expectedWebhookUrl.origin, requiredPostHeaders)
                .post(expectedWebhookUrl.pathname)
                .query(() => {
                    return getQueryObjectFromSearchParams(expectedWebhookUrl);
                })
                .reply(202, new HttpManagementPayload(defaultInstanceId, "", "", "", ""));

            const result = await client.startNew(functionName);
            expect(scope.isDone()).to.be.equal(true);
            expect(result).to.equal(defaultInstanceId);
        });

        it("starts new instance with specific id and input", async () => {
            const client = new DurableOrchestrationClient(defaultClientInputData);

            const functionName = defaultOrchestrationName;
            const testData = { key: "value" };

            const expectedWebhookUrl = createInstanceWebhookUrl(
                Constants.DefaultLocalOrigin,
                functionName,
                defaultInstanceId);
            const scope = nock(expectedWebhookUrl.origin, requiredPostHeaders)
                .post(expectedWebhookUrl.pathname, JSON.stringify(testData))
                .query(() => {
                    return getQueryObjectFromSearchParams(expectedWebhookUrl);
                })
                .reply(202, new HttpManagementPayload(defaultInstanceId, "", "", "", ""));

            const result = await client.startNew(functionName, defaultInstanceId, testData);
            expect(scope.isDone()).to.be.equal(true);
            expect(result).to.equal(defaultInstanceId);
        });

        it("throws if webhook client returns error", async () => {
            const client = new DurableOrchestrationClient(defaultClientInputData);

            const functionName = "BadOrchestration";
            const functionBody = "Something went wrong!";
            const expectedWebhookUrl = createInstanceWebhookUrl(Constants.DefaultLocalOrigin, functionName);
            const scope = nock(expectedWebhookUrl.origin, requiredPostHeaders)
                .post(expectedWebhookUrl.pathname)
                .query(() => {
                    return getQueryObjectFromSearchParams(expectedWebhookUrl);
                })
                .reply(500, functionBody);

            await expect(client.startNew(functionName)).to.be.rejectedWith(functionBody);
            expect(scope.isDone()).to.be.equal(true);
        });
    });

    describe("terminate()", () => {
        beforeEach(async () => {
            nock.cleanAll();
        });

        afterEach(async () => {
            nock.cleanAll();
        });

        it("calls expected webhook and completes for valid instance", async () => {
            const client = new DurableOrchestrationClient(defaultClientInputData);

            const testReason = "test";
            const expectedWebhookUrl = new url.URL(defaultClientInputData.managementUrls.terminatePostUri
                .replace(TestConstants.idPlaceholder, defaultInstanceId)
                .replace(TestConstants.reasonPlaceholder, testReason));
            const scope = nock(expectedWebhookUrl.origin, requiredPostHeaders)
                .post(expectedWebhookUrl.pathname)
                .query(() => {
                    return getQueryObjectFromSearchParams(expectedWebhookUrl);
                })
                .reply(202);

            const result = await client.terminate(defaultInstanceId, testReason);
            expect(scope.isDone()).to.be.equal(true);
            expect(result).to.be.equal(undefined);
        });

        it(`throws when webhook returns invalid status code 404`, async () => {
            const client = new DurableOrchestrationClient(defaultClientInputData);

            const id = "badId";
            const testReason = "test";
            const expectedWebhookUrl = new url.URL(defaultClientInputData.managementUrls.terminatePostUri
                .replace(TestConstants.idPlaceholder, id)
                .replace(TestConstants.reasonPlaceholder, testReason));
            const scope = nock(expectedWebhookUrl.origin, requiredPostHeaders)
                .post(expectedWebhookUrl.pathname)
                .query(() => {
                    return getQueryObjectFromSearchParams(expectedWebhookUrl);
                })
                .reply(404);

            await expect(client.terminate(id, testReason)).to.be
                .rejectedWith(`No instance with ID '${id}' found.`);
            expect(scope.isDone()).to.be.equal(true);
        });

        it(`throws when webhook returns invalid status code 500`, async () => {
            const client = new DurableOrchestrationClient(defaultClientInputData);

            const id = "badId";
            const testReason = "test";
            const expectedWebhookUrl = new url.URL(defaultClientInputData.managementUrls.terminatePostUri
                .replace(TestConstants.idPlaceholder, id)
                .replace(TestConstants.reasonPlaceholder, testReason));
            const scope = nock(expectedWebhookUrl.origin, requiredPostHeaders)
                .post(expectedWebhookUrl.pathname)
                .query(() => {
                    return getQueryObjectFromSearchParams(expectedWebhookUrl);
                })
                .reply(500);

            await expect(client.terminate(id, testReason)).to.be
                .rejectedWith(`Webhook returned unrecognized status code 500`);
            expect(scope.isDone()).to.be.equal(true);
        });
    });

    describe("waitForCompletionOrCreateCheckStatusResponse()", () => {
        const defaultRequest: HttpRequest = {
            url: defaultRequestUrl,
            method: "GET",
            headers: { },
            query: { },
            params: { },
        };
        const defaultTimeout = 50;
        const defaultInterval = 10;

        beforeEach(async () => {
            nock.cleanAll();
        });

        afterEach(async () => {
            nock.cleanAll();
        });

        it("throws when retryIntervalInMilliseconds > timeoutInMilliseconds", async () => {
            const client = new DurableOrchestrationClient(defaultClientInputData);

            const badInterval = 1e6;

            await expect(client.waitForCompletionOrCreateCheckStatusResponse(
                defaultRequest,
                defaultInstanceId,
                defaultTimeout,
                badInterval))
                .to.be.rejectedWith(
                    `Total timeout ${defaultTimeout} (ms) should be bigger than retry timeout ${badInterval} (ms)`);
        });

        it("returns expected result for completed instance", async () => {
            const client = new DurableOrchestrationClient(defaultClientInputData);

            const expectedOutput = 42;
            const expectedStatus = new DurableOrchestrationStatus(
                defaultOrchestrationName,
                defaultInstanceId,
                null,
                null,
                null,
                expectedOutput,
                OrchestrationRuntimeStatus.Completed,
                null,
                null,
            );
            const scope = nock(Constants.DefaultLocalOrigin)
                .get(/.*/)
                .reply(202, expectedStatus);

            const expectedResponse = {
                status: 200,
                body: JSON.stringify(expectedOutput),
                headers: {
                    "Content-Type": "application/json",
                },
            };

            const res = await client.waitForCompletionOrCreateCheckStatusResponse(
                defaultRequest,
                defaultInstanceId,
                defaultTimeout,
                defaultInterval);
            expect(res).to.be.deep.equal(expectedResponse);
        });

        it("returns expected result for canceled instance", async () => {
            const client = new DurableOrchestrationClient(defaultClientInputData);

            const expectedStatus = new DurableOrchestrationStatus(
                defaultOrchestrationName,
                defaultInstanceId,
                undefined,
                undefined,
                undefined,
                undefined,
                OrchestrationRuntimeStatus.Canceled,
            );
            const scope = nock(Constants.DefaultLocalOrigin)
                .get(/.*/)
                .reply(200, expectedStatus);

            const expectedStatusAsJson = JSON.stringify(expectedStatus);
            const expectedResponse = {
                status: 200,
                body: expectedStatusAsJson,
                headers: {
                    "Content-Type": "application/json",
                },
            };

            const res = await client.waitForCompletionOrCreateCheckStatusResponse(
                defaultRequest,
                defaultInstanceId,
                defaultTimeout,
                defaultInterval);
            expect(res).to.be.deep.equal(expectedResponse);
        });

        it("returns expected result for terminated instance", async () => {
            const client = new DurableOrchestrationClient(defaultClientInputData);

            const expectedStatus = new DurableOrchestrationStatus(
                defaultOrchestrationName,
                defaultInstanceId,
                undefined,
                undefined,
                undefined,
                undefined,
                OrchestrationRuntimeStatus.Terminated,
            );
            const scope = nock(Constants.DefaultLocalOrigin)
                .get(/.*/)
                .reply(200, expectedStatus);

            const expectedStatusAsJson = JSON.stringify(expectedStatus);
            const expectedResponse = {
                status: 200,
                body: expectedStatusAsJson,
                headers: {
                    "Content-Type": "application/json",
                },
            };

            const res = await client.waitForCompletionOrCreateCheckStatusResponse(
                defaultRequest,
                defaultInstanceId,
                defaultTimeout,
                defaultInterval);
            expect(res).to.be.deep.equal(expectedResponse);
        });

        it("returns expected result for failed instance", async () => {
            const client = new DurableOrchestrationClient(defaultClientInputData);

            const expectedStatus = new DurableOrchestrationStatus(
                defaultOrchestrationName,
                defaultInstanceId,
                undefined,
                undefined,
                undefined,
                undefined,
                OrchestrationRuntimeStatus.Failed,
            );
            const scope = nock(Constants.DefaultLocalOrigin)
                .get(/.*/)
                .reply(200, expectedStatus);

            const expectedStatusAsJson = JSON.stringify(expectedStatus);
            const expectedResponse = {
                status: 500,
                body: expectedStatusAsJson,
                headers: {
                    "Content-Type": "application/json",
                },
            };

            const res = await client.waitForCompletionOrCreateCheckStatusResponse(
                defaultRequest,
                defaultInstanceId,
                defaultTimeout,
                defaultInterval);
            expect(res).to.be.deep.equal(expectedResponse);
        });

        it("continues polling for running instance", async () => {
            const client = new DurableOrchestrationClient(defaultClientInputData);

            const expectedOutput = 42;

            const runningStatus = new DurableOrchestrationStatus(
                defaultOrchestrationName,
                defaultInstanceId,
                undefined,
                undefined,
                undefined,
                undefined,
                OrchestrationRuntimeStatus.Running,
            );
            const completedStatus = new DurableOrchestrationStatus(
                defaultOrchestrationName,
                defaultInstanceId,
                undefined,
                undefined,
                undefined,
                expectedOutput,
                OrchestrationRuntimeStatus.Completed,
            );

            const httpManagementPayload = TestUtils.createHttpManagementPayload(
                defaultInstanceId,
                TestConstants.hostPlaceholder,
                defaultTaskHub,
                defaultConnection);
            const scope = nock(Constants.DefaultLocalOrigin)
                .get(/.*/)
                .reply(202, runningStatus, {
                    "Content-Type": "application/json",
                    "Location": httpManagementPayload.statusQueryGetUri,
                    "Retry-After": "10",
                })
                .get(/.*/)
                .reply(200, completedStatus, {
                    "Content-Type": "application/json",
                });

            const expectedResponse = {
                status: 200,
                body: JSON.stringify(expectedOutput),
                headers:                 {
                    "Content-Type": "application/json",
                },
            };

            const res = await client.waitForCompletionOrCreateCheckStatusResponse(
                defaultRequest,
                defaultInstanceId,
                defaultTimeout,
                defaultInterval);
            expect(res).to.be.deep.equal(expectedResponse);
            expect(scope.isDone()).to.be.equal(true);
        });

        it("returns check status response if timeout expires", async () => {
            const client = new DurableOrchestrationClient(defaultClientInputData);

            const runningStatus = new DurableOrchestrationStatus(
                defaultOrchestrationName,
                defaultInstanceId,
                undefined,
                undefined,
                undefined,
                undefined,
                OrchestrationRuntimeStatus.Running,
            );

            const httpManagementPayload = TestUtils.createHttpManagementPayload(
                defaultInstanceId,
                TestConstants.hostPlaceholder,
                defaultTaskHub,
                defaultConnection);
            const scope = nock(Constants.DefaultLocalOrigin)
                .persist()
                .get(/.*/)
                .reply(202, runningStatus, {
                    "Content-Type": "application/json",
                    "Location": httpManagementPayload.statusQueryGetUri,
                    "Retry-After": "10",
                });

            const expectedResponse = client.createCheckStatusResponse(defaultRequest, defaultInstanceId);

            const res = await client.waitForCompletionOrCreateCheckStatusResponse(
                defaultRequest,
                defaultInstanceId,
                defaultTimeout,
                defaultInterval);
            expect(res).to.be.deep.equal(expectedResponse);

            scope.persist(false);
        });
    });
});

function createInstanceWebhookUrl(
    host: string,
    functionName: string,
    instanceId?: string,
    timeoutInSeconds?: number,
    intervalInSeconds?: number) {
    let webhookUrl = "";
    if (timeoutInSeconds && intervalInSeconds) {
        webhookUrl = TestConstants.waitOnPostUriTemplate
            .replace(TestConstants.timeoutPlaceholder, timeoutInSeconds.toString())
            .replace(TestConstants.intervalPlaceholder, intervalInSeconds.toString());
    } else {
        webhookUrl = TestConstants.createPostUriTemplate;
    }

    webhookUrl = webhookUrl
        .replace(TestConstants.hostPlaceholder, host)
        .replace(TestConstants.functionPlaceholder, functionName)
        .replace(TestConstants.idPlaceholder, (instanceId ? `/${instanceId}` : ""));

    return new url.URL(webhookUrl);
}

function getQueryObjectFromSearchParams(requestUrl: url.URL) {
    const queryObject: { [key: string]: string } = { };
    requestUrl.searchParams.forEach((value, name) => {
        queryObject[name] = value;
    });
    return queryObject;
}<|MERGE_RESOLUTION|>--- conflicted
+++ resolved
@@ -424,7 +424,6 @@
 
         it(`throws when webhook returns invalid status code 404`, async () => {
             const client = new DurableOrchestrationClient(defaultClientInputData);
-<<<<<<< HEAD
 
             const testId = "badId";
             const testReason = "test";
@@ -466,9 +465,6 @@
         it(`throws when webhook returns invalid status code 500`, async () => {
             const client = new DurableOrchestrationClient(defaultClientInputData);
 
-=======
-
->>>>>>> 0fd13371
             const testId = "badId";
             const testReason = "test";
             const expectedWebhookUrl = new url.URL(defaultClientInputData.managementUrls.rewindPostUri
@@ -479,56 +475,10 @@
                 .query(() => {
                     return getQueryObjectFromSearchParams(expectedWebhookUrl);
                 })
-<<<<<<< HEAD
-                .reply(500);
-
-            await expect(client.rewind(testId, testReason)).to.be
-=======
                 .reply(404);
 
             await expect(client.rewind(testId, testReason)).to.be
                 .rejectedWith(`No instance with ID '${testId}' found.`);
-            expect(scope.isDone()).to.be.equal(true);
-        });
-
-        it(`throws when webhook returns invalid status code 410`, async () => {
-            const client = new DurableOrchestrationClient(defaultClientInputData);
-
-            const testId = "badId";
-            const testReason = "test";
-            const expectedWebhookUrl = new url.URL(defaultClientInputData.managementUrls.rewindPostUri
-                .replace(TestConstants.idPlaceholder, testId)
-                .replace(TestConstants.reasonPlaceholder, testReason));
-            const scope = nock(expectedWebhookUrl.origin, requiredPostHeaders)
-                .post(expectedWebhookUrl.pathname)
-                .query(() => {
-                    return getQueryObjectFromSearchParams(expectedWebhookUrl);
-                })
-                .reply(410);
-
-            await expect(client.rewind(testId, testReason)).to.be
-                .rejectedWith("The rewind operation is only supported on failed orchestration instances.");
-            expect(scope.isDone()).to.be.equal(true);
-        });
-
-        it(`throws when webhook returns invalid status code 500`, async () => {
-            const client = new DurableOrchestrationClient(defaultClientInputData);
-
-            const testId = "badId";
-            const testReason = "test";
-            const expectedWebhookUrl = new url.URL(defaultClientInputData.managementUrls.rewindPostUri
-                .replace(TestConstants.idPlaceholder, testId)
-                .replace(TestConstants.reasonPlaceholder, testReason));
-            const scope = nock(expectedWebhookUrl.origin, requiredPostHeaders)
-                .post(expectedWebhookUrl.pathname)
-                .query(() => {
-                    return getQueryObjectFromSearchParams(expectedWebhookUrl);
-                })
-                .reply(500);
-
-            await expect(client.rewind(testId, testReason)).to.be
->>>>>>> 0fd13371
-                .rejectedWith(`Webhook returned unrecognized status code 500`);
             expect(scope.isDone()).to.be.equal(true);
         });
     });
